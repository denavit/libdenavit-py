from math import pi, sin
from libdenavit import find_limit_point_in_list, interpolate_list
from libdenavit.OpenSees import AnalysisResults
import openseespy.opensees as ops
import numpy as np


class CrossSection2d:
    print_ops_status = False

    def __init__(self, section, axis=None):
        # Physical parameters
        self.section = section
        self.axis = axis

    def build_ops_model(self, section_id, section_args, section_kwargs, **kwargs):
        """
           Build the OpenSees finite element model for the 2d cross section.

           Parameters:
               section_args: Positional arguments for building the section using OpenSees via section.build_ops_fiber_section().
                             (For RC sections the args are: section_id, start_material_id, steel_mat_type, conc_mat_type, nfy, nfx)
               section_kwargs: Keword arguments for building the section using OpenSees via section.build_ops_fiber_section().
                               (For RC sections, no kwargs are necessary).
               **kwargs: Additional keyword arguments.
                         start_node_fixity (tuple, optional): Fixity conditions at the start node. Default is (1, 1, 0).
                         end_node_fixity (tuple, optional): Fixity conditions at the end node. Default is (1, 0, 0).

           Returns:
               None
       """
        ops.wipe()
        ops.model('basic', '-ndm', 2, '-ndf', 3)

        ops.node(1, 0, 0)
        node1_fixity = kwargs.get('node1_fixity', (1, 1, 1))
        ops.fix(1, *node1_fixity)

        ops.node(2, 0, 0)
        node2_fixity = kwargs.get('node2_fixity', (0, 1, 0))
        ops.fix(2, *node2_fixity)

        ops.mass(2, 1, 1, 1)

        self.section.build_ops_fiber_section(section_id, *section_args, **section_kwargs, axis=self.axis)

        ops.element('zeroLengthSection', 1, 1, 2, section_id)

    def run_ops_analysis(self, analysis_type, **kwargs):
        """
        Run an OpenSees analysis of the section.

        Parameters
        ----------
        analysis_type : str
            The type of analysis to run, options are
                - 'proportional_limit_point'
                - 'nonproportional_limit_point'
                - 'proportional_target_force' (not yet implemented)
                - 'nonproportional_target_force' (not yet implemented)
                - 'proportional_target_disp' (not yet implemented)
                - 'nonproportional_target_disp' (not yet implemented)

        section_args : list or tuple
            Non-keyworded arguments for the section's build_ops_fiber_section.

        section_kwargs : dict
            Keyworded arguments for the section's build_ops_fiber_section.

        e : float, optional
            Eccentricity for load application in proportional analyses. For proportional
            analyses, the axial load and moment are increased simultaneously with a ratio of e.
            Default is 0.

        P : float, optional
            Axial load applied to the section in non-proportional analyses. For non-proportional
            analyses, axial load is increased to P first then held constant. Default is 0.

        num_steps_vertical : int, optional
            Number of steps in the vertical loading path in non-proportional analyses. Default is 20.

        load_incr_factor : float, optional
            Factor that defines the basic load increment in proportional analyses. The basic load
            increment is load_incr_factor times the cross-sectional axial compression strength. 
            Default is 1e-3.

        disp_incr_factor : float, optional
            Factor that defines the basic curavture increment in non-proportional analyses. The
            basic curvature increment is disp_incr_factor divided by the section depth. 
            Default is 1e-7.

        eigenvalue_limit : float, optional
            Eigenvalue limit for stopping the analysis. If the lowest eigenvalue is less than this 
            value, the analysis will stop. Default is 0. If None, check will not be performed.

        percent_load_drop_limit : float, optional
            Percentage of load drop to tolerate before halting the analysis. If the load drops by
            more than this percentage from the maximum, the analysis will stop. Default is 0.05 (i.e., 5% drop).
            If None, check will not be performed.

        concrete_strain_limit : float, optional
            Concrete strain limit for stopping the analysis. The analysis will stop if the concrete compressive 
            strain exceeds this limit. Default is -0.01. If None, check will not be performed.

        steel_strain_limit : float, optional
            Strain strain limit for stopping the analysis. The analysis will stop if the steel tensile strain 
            exceeds this limit. Default is 0.05. If None, check will not be performed.

        try_smaller_steps : bool, optional
            If set to True, the function will attempt smaller step sizes if the analysis
            does not converge. Default is True.

        Loading Notes
        -------------
        - The axial load applied to the section is P = LFV.
        - The moment applied to the section is M = LFH.
        - For proportional analyses, LFV and LFH are increased simultaneously
          with a ratio of e (P is ignored).
        - For non-proportional analyses, LFV is increased to P first then held
          constant, then LFH is increased (e is ignored).
        """
        
        # Parse keyword arguments
        section_id = kwargs.get('section_id', 1)
        section_args = kwargs.get('section_args', [])
        section_kwargs = kwargs.get('section_kwargs', {})
        e = kwargs.get('e', 0)
        P = kwargs.get('P', 0)
        num_steps_vertical = kwargs.get('num_steps_vertical', 20)
        load_incr_factor = kwargs.get('load_incr_factor', 1e-3)
        disp_incr_factor = kwargs.get('disp_incr_factor', 1e-5)
        eigenvalue_limit = kwargs.get('eigenvalue_limit', 0)
        percent_load_drop_limit = kwargs.get('percent_load_drop_limit', 0.05)
        concrete_strain_limit = kwargs.get('concrete_strain_limit', -0.01)
        steel_strain_limit = kwargs.get('steel_strain_limit', 0.05)
        steel_compression_strain_limit=kwargs.get('steel_strain_compression_limit', -0.03)
        try_smaller_steps = kwargs.get('try_smaller_steps', True)

        # Build OpenSees model
        self.build_ops_model(section_id, section_args, section_kwargs)

        # Initialize analysis results
        results = AnalysisResults()
        attributes = ['applied_axial_load', 'maximum_abs_moment', 'lowest_eigenvalue',
                      'extreme_comp_strain', 'maximum_concrete_compression_strain', 'maximum_steel_strain','maximum_steel_compression_strain','maximum_steel_tensile_strain',
                      'curvatureX','curvatureY']
        for attr in attributes:
            setattr(results, attr, [])

        # Define function to find limit point
        def find_limit_point():
            if CrossSection2d.print_ops_status:
                print(results.exit_message)

            if 'Analysis Failed' in results.exit_message:
                ind, x = find_limit_point_in_list(results.maximum_abs_moment, max(results.maximum_abs_moment))
            elif 'Eigenvalue Limit' in results.exit_message:
                ind, x = find_limit_point_in_list(results.lowest_eigenvalue, eigenvalue_limit)
            elif 'Extreme Compressive Concrete Fiber Strain Limit Reached' in results.exit_message:
                ind, x = find_limit_point_in_list(results.maximum_concrete_compression_strain, concrete_strain_limit)
            elif 'Extreme Compressive Steel Fiber Strain Limit Reached' in results.exit_message:
                ind, x = find_limit_point_in_list(results.maximum_steel_compression_strain, steel_compression_strain_limit)
            elif 'Extreme Steel Fiber Strain Limit Reached' in results.exit_message:
                ind, x = find_limit_point_in_list(results.maximum_steel_strain, steel_strain_limit)
            elif 'Load Drop Limit Reached' in results.exit_message:
                ind, x = find_limit_point_in_list(results.maximum_abs_moment, max(results.maximum_abs_moment))
            else:
                raise Exception('Unknown limit point')

            results.applied_axial_load_at_limit_point = interpolate_list(results.applied_axial_load, ind, x)
            results.maximum_abs_moment_at_limit_point = interpolate_list(results.maximum_abs_moment, ind, x)

        # Run analysis
        if analysis_type.lower() == 'proportional_limit_point':
            basic_load_increment = self.section.p0 * load_incr_factor

            # time = LFV
            ops.timeSeries('Linear', 1)
            ops.pattern('Plain', 1, 1)
            ops.load(2, -1, 0, e)
            ops.integrator('LoadControl', basic_load_increment)
            ops.system('SparseGeneral', '-piv')
            ops.test('NormUnbalance', 1e-3, 10)
            ops.numberer('Plain')
            ops.constraints('Plain')
            ops.algorithm('Newton')
            ops.analysis('Static')
            ops.analyze(1)

            # Define recorder
            def record():
                time = ops.getTime()
                results.applied_axial_load.append(time)
                results.maximum_abs_moment.append(abs(ops.eleForce(1, 3)))
                results.lowest_eigenvalue.append(ops.eigen("-fullGenLapack", 1)[0])
                axial_strain = ops.nodeDisp(2, 1)
                curvature = ops.nodeDisp(2, 3)
                if self.axis == 'x':
                    curvatureX = ops.nodeDisp(2, 3)
                    curvatureY = 0
                elif self.axis == 'y':
                    curvatureX = 0
                    curvatureY = ops.nodeDisp(2, 3)
                elif self.axis== None:
                    curvatureX=curvature
                    curvatureY=0
                else:
                    raise ValueError(f'axis {self.axis} not supported')
                
                ##store the curvature 
                results.curvatureX.append(curvatureX)
                results.curvatureY.append(curvatureY)

                ## if concrete section
                if self.section.has_concrete==True:
                    results.maximum_concrete_compression_strain.append(
                        self.section.maximum_concrete_compression_strain(axial_strain, curvatureX, curvatureY))
                    results.maximum_steel_strain.append(
                        self.section.maximum_tensile_steel_strain(axial_strain, curvatureX, curvatureY))
                
                ## if steel section
                else:
                    results.maximum_steel_compression_strain.append(
                        self.section.maximum_compression_steel_strain(axial_strain, curvatureX, curvatureY))
                    results.maximum_steel_tensile_strain.append(
                        self.section.maximum_tensile_steel_strain(axial_strain, curvatureX, curvatureY))

            record()

            maximum_applied_axial_load = 0.
            while True:
                ok = ops.analyze(1)
                if try_smaller_steps:
                    if ok != 0:
                        ops.integrator('LoadControl', basic_load_increment / 10)
                        ok = ops.analyze(1)

                    if ok != 0:
                        ops.integrator('LoadControl', basic_load_increment / 100)
                        ok = ops.analyze(1)

                    if ok != 0:
                        ops.integrator('LoadControl', basic_load_increment / 1000)
                        ok = ops.analyze(1)
                        if ok == 0:
                            basic_load_increment = basic_load_increment / 10
                            if CrossSection2d.print_ops_status:
                                print(f'Changed the step size to: {basic_load_increment}')

                    if ok != 0:
                        ops.integrator('LoadControl', basic_load_increment / 10000)
                        ok = ops.analyze(1)
                        if ok == 0:
                            basic_load_increment = basic_load_increment / 10
                            if CrossSection2d.print_ops_status:
                                print(f'Changed the step size to: {basic_load_increment}')

                if ok != 0:
                    if CrossSection2d.print_ops_status:
                        print('Trying ModifiedNewton')
                    ops.algorithm('ModifiedNewton')
                    ok = ops.analyze(1)

                if ok != 0:
                    if CrossSection2d.print_ops_status:
                        print('Trying KrylovNewton')
                    ops.algorithm('KrylovNewton')
                    ok = ops.analyze(1)

                if ok != 0:
                    if CrossSection2d.print_ops_status:
                        print('Trying KrylovNewton and Greater Tolerance')
                    ops.algorithm('KrylovNewton')
                    ops.test('NormUnbalance', 1e-2, 10)
                    ok = ops.analyze(1)

                if ok == 0:
                    # Reset analysis options
                    ops.algorithm('Newton')
                    ops.test('NormUnbalance', 1e-3, 10)
                    ops.integrator('LoadControl', basic_load_increment)
                else:
                    results.exit_message = 'Analysis Failed'
                    break

                record()

                # Check for drop in applied load
                if percent_load_drop_limit is not None:
                    current_applied_axial_load = results.applied_axial_load[-1]
                    maximum_applied_axial_load = max(maximum_applied_axial_load, current_applied_axial_load)
                    if current_applied_axial_load < (1 - percent_load_drop_limit) * maximum_applied_axial_load:
                        results.exit_message = 'Load Drop Limit Reached'
                        break

                # Check for lowest eigenvalue less than zero
                if eigenvalue_limit is not None:
                    if results.lowest_eigenvalue[-1] < eigenvalue_limit:
                        results.exit_message = 'Eigenvalue Limit Reached'
                        break

                ## Concrete section   
                if self.section.has_concrete==True:
                # Check for strain in extreme compressive concrete fiber
                    if concrete_strain_limit is not None:
                        if results.maximum_concrete_compression_strain[-1] < concrete_strain_limit:
                            results.exit_message = 'Extreme Compressive Concrete Fiber Strain Limit Reached'
                            break

                # Check for strain in extreme steel fiber
                    if steel_strain_limit is not None:
                        if results.maximum_steel_tensile_strain[-1] > steel_strain_limit:
                            results.exit_message = 'Extreme Steel Fiber Strain Limit Reached'
                            break
                ### Steel section
                else:
                # Check for strain in extreme compressive steel fiber
                    if steel_compression_strain_limit is not None:
                        if results.maximum_steel_compression_strain[-1] < steel_compression_strain_limit:
                            results.exit_message = 'Extreme Compressive Steel Fiber Strain Limit Reached'
                            break
                # Check for strain in extreme steel fiber
                    if steel_strain_limit is not None:
                        if results.maximum_steel_tensile_strain[-1] > steel_strain_limit:
                            results.exit_message = 'Extreme Steel Fiber Strain Limit Reached'
                            break

            find_limit_point()
            return results

        elif analysis_type.lower() == 'nonproportional_limit_point':

            basic_curvature_incr = disp_incr_factor / self.section.depth(self.axis)
        
            # region Run vertical load (time = LFV)
            ops.timeSeries('Linear', 100)
            ops.pattern('Plain', 200, 100)
            ops.load(2, -1, 0, 0)
            ops.constraints('Plain')
            ops.numberer('RCM')
            ops.system('UmfPack')
            ops.test('NormUnbalance', 1e-3, 10)
            ops.algorithm('Newton')
            ops.integrator('LoadControl', P / num_steps_vertical)
            ops.analysis('Static')

            # region Define recorder
            def record():
                time = ops.getTime()
                results.applied_axial_load.append(time)
                results.maximum_abs_moment.append(abs(ops.eleForce(1, 3)))
                results.lowest_eigenvalue.append(ops.eigen("-fullGenLapack", 1)[0])
                axial_strain = ops.nodeDisp(2, 1)
                curvature = ops.nodeDisp(2, 3)
                if self.axis == 'x':
                    curvatureX = curvature
                    curvatureY = 0
                elif self.axis == 'y':
                    curvatureX = 0
                    curvatureY = curvature
                elif self.axis== None:
                    curvatureX=curvature
                    curvatureY=0
                else:
                    raise ValueError(f'axis {self.axis} not supported')
                                
                ##store the curvature 
                results.curvatureX.append(curvatureX)
                results.curvatureY.append(curvatureY)
                
                ## if concrete section
                if self.section.has_concrete==True:
                    results.maximum_concrete_compression_strain.append(
                        self.section.maximum_concrete_compression_strain(axial_strain, curvatureX, curvatureY))
                    results.maximum_steel_strain.append(
                        self.section.maximum_tensile_steel_strain(axial_strain, curvatureX, curvatureY))
                
                ## if steel section
                else:
                    results.maximum_steel_compression_strain.append(
                        self.section.maximum_compression_steel_strain(axial_strain, curvatureX, curvatureY))
                    results.maximum_steel_tensile_strain.append(
                        self.section.maximum_tensile_steel_strain(axial_strain, curvatureX, curvatureY))
                
            # endregion

            record()

            for i in range(num_steps_vertical):
                ok = ops.analyze(1)

                if ok != 0:
                    results.exit_message = 'Analysis Failed In Vertical Loading'
                    return results

                record()

            # endregion Run vertical load (time = LFV)

            # Run lateral load (time = LFH)
            ops.loadConst('-time', 0.0)
            ops.timeSeries('Linear', 101)
            ops.pattern('Plain', 201, 101)
            ops.load(2, 0, 0, 1)
            ops.integrator('DisplacementControl', 2, 3, basic_curvature_incr)
            ops.analysis('Static')

            # region Define recorder

            def record():
                time = ops.getTime()
                results.applied_axial_load.append(P)
                results.maximum_abs_moment.append(abs(ops.eleForce(1, 3)))
                results.lowest_eigenvalue.append(ops.eigen("-fullGenLapack", 1)[0])
                axial_strain = ops.nodeDisp(2, 1)
                curvature = ops.nodeDisp(2, 3)
                if self.axis == 'x':
                    curvatureX = curvature
                    curvatureY = 0
                elif self.axis == 'y':
                    curvatureX = 0
                    curvatureY = curvature
                elif self.axis== None:
                    curvatureX=curvature
                    curvatureY=0
                else:
                    raise ValueError(f'axis {self.axis} not supported')
<<<<<<< HEAD
                
                ##store the curvature 
                results.curvatureX.append(curvatureX)
                results.curvatureY.append(curvatureY)
                
                ## if concrete section
                if self.section.has_concrete==True:
                    results.maximum_concrete_compression_strain.append(
                        self.section.maximum_concrete_compression_strain(axial_strain, curvatureX, curvatureY))
                    results.maximum_steel_strain.append(
                        self.section.maximum_tensile_steel_strain(axial_strain, curvatureX, curvatureY))
                
                ## if steel section
                else:
                    results.maximum_steel_compression_strain.append(
                        self.section.maximum_compression_steel_strain(axial_strain, curvatureX, curvatureY))
                    results.maximum_steel_tensile_strain.append(
                        self.section.maximum_tensile_steel_strain(axial_strain, curvatureX, curvatureY))
=======
                ### This needs change
                results.maximum_concrete_compression_strain.append(
                    self.section.maximum_concrete_compression_strain(axial_strain, curvatureX, curvatureY))
                results.maximum_steel_strain.append(
                    self.section.maximum_tensile_steel_strain(axial_strain, curvatureX, curvatureY))

>>>>>>> 0c6af4a5
            # endregion

            record()

            maximum_time = 0

            while True:
                ok = ops.analyze(1)
                if try_smaller_steps:
                    if ok != 0:
                        if CrossSection2d.print_ops_status:
                            print(f'Trying the step size of: {basic_curvature_incr / 10}')
                        ops.integrator('DisplacementControl', 1, 3, basic_curvature_incr / 10)
                        ok = ops.analyze(1)

                    if ok != 0:
                        if CrossSection2d.print_ops_status:
                            print(f'Trying the step size of: {basic_curvature_incr / 100}')
                        ops.integrator('DisplacementControl', 1, 3, basic_curvature_incr / 100)
                        ok = ops.analyze(1)

                    if ok != 0:
                        if CrossSection2d.print_ops_status:
                            print(f'Trying the step size of: {basic_curvature_incr / 1000}')
                        ops.integrator('DisplacementControl', 1, 3, basic_curvature_incr / 1000)
                        ok = ops.analyze(1)
                        if ok == 0:
                            basic_curvature_incr = basic_curvature_incr / 10
                            if CrossSection2d.print_ops_status:
                                print(f'Changed the step size to: {basic_curvature_incr}')

                    if ok != 0:
                        if CrossSection2d.print_ops_status:
                            print(f'Trying the step size of: {basic_curvature_incr / 10000}')
                        ops.integrator('DisplacementControl', 1, 3, basic_curvature_incr / 10000)
                        ok = ops.analyze(1)
                        if ok == 0:
                            basic_curvature_incr = basic_curvature_incr / 10
                            if CrossSection2d.print_ops_status:
                                print(f'Changed the step size to: {basic_curvature_incr / 10}')

                if ok != 0:
                    if CrossSection2d.print_ops_status:
                        print('Trying ModifiedNewton')
                    ops.algorithm('ModifiedNewton')
                    ok = ops.analyze(1)
                    if ok == 0:
                        if CrossSection2d.print_ops_status:
                            print('ModifiedNewton worked')

                if ok != 0:
                    if CrossSection2d.print_ops_status:
                        print('Trying KrylovNewton')
                    ops.algorithm('KrylovNewton')
                    ok = ops.analyze(1)
                    if ok == 0:
                        if CrossSection2d.print_ops_status:
                            print('KrylovNewton worked')

                if ok != 0:
                    if CrossSection2d.print_ops_status:
                        print('Trying KrylovNewton and Greater Tolerance')
                    ops.algorithm('KrylovNewton')
                    ops.test('NormUnbalance', 1e-4, 10)
                    ok = ops.analyze(1)
                    if ok == 0:
                        if CrossSection2d.print_ops_status:
                            print('KrylovNewton worked')

                if ok == 0:
                    # Reset analysis options
                    ops.algorithm('Newton')
                    ops.test('NormUnbalance', 1e-3, 10)
                    ops.integrator('DisplacementControl', 2, 3, basic_curvature_incr)
                else:
                    results.exit_message = 'Analysis Failed'
                    break

                record()

                # Check for drop in applied load (time = the horizontal load factor)
                if percent_load_drop_limit is not None:
                    current_time = ops.getTime()
                    maximum_time = max(maximum_time, current_time)
                    if current_time < (1 - percent_load_drop_limit) * maximum_time:
                        results.exit_message = 'Load Drop Limit Reached'
                        break

                # Check for lowest eigenvalue less than zero
                if eigenvalue_limit is not None:
                    if results.lowest_eigenvalue[-1] < eigenvalue_limit:
                        results.exit_message = 'Eigenvalue Limit Reached'
                        break

                ## Concrete section   
                if self.section.has_concrete==True:
                # Check for strain in extreme compressive concrete fiber
                    if concrete_strain_limit is not None:
                        if results.maximum_concrete_compression_strain[-1] < concrete_strain_limit:
                            results.exit_message = 'Extreme Compressive Concrete Fiber Strain Limit Reached'
                            break

                # Check for strain in extreme steel fiber
                    if steel_strain_limit is not None:
                        if results.maximum_steel_tensile_strain[-1] > steel_strain_limit:
                            results.exit_message = 'Extreme Steel Fiber Strain Limit Reached'
                            break
                ### Steel section
                else:
                # Check for strain in extreme compressive steel fiber
                    if steel_compression_strain_limit is not None:
                        if results.maximum_steel_compression_strain[-1] < steel_compression_strain_limit:
                            results.exit_message = 'Extreme Compressive Steel Fiber Strain Limit Reached'
                            break
                # Check for strain in extreme steel fiber
                    if steel_strain_limit is not None:
                        if results.maximum_steel_tensile_strain[-1] > steel_strain_limit:
                            results.exit_message = 'Extreme Steel Fiber Strain Limit Reached'
                            break

            find_limit_point()
            return results

        else:
            raise ValueError(f'Analysis type {analysis_type} not implemented')

    def run_ops_interaction(self, **kwargs):

        # Parse keyword arguments
        section_args = kwargs.get('section_args', [])
        section_kwargs = kwargs.get('section_kwargs', {})
        num_points = kwargs.get('num_points', 10)
        prop_disp_incr_factor = kwargs.get('prop_disp_incr_factor', 1e-3)
        nonprop_disp_incr_factor = kwargs.get('nonprop_disp_incr_factor', 1e-4)
        section_load_factor = kwargs.get('section_load_factor', 1e-1)

        # Run one axial load only analysis to determine maximum axial strength
        if CrossSection2d.print_ops_status:
            print("Running cross-section axial only analysis...")
        results = self.run_ops_analysis('proportional_limit_point', e=0, 
                                        section_args=section_args, section_kwargs=section_kwargs,
                                        disp_incr_factor=prop_disp_incr_factor)
        if CrossSection2d.print_ops_status:
            print("Axial only analysis is completed.")
        P = [max(results.applied_axial_load)]
        M = [0]
        if P in [None, [None]]:
            raise ValueError('Analysis failed at axial only loading')

        # Loop axial linearly spaced axial loads with non-proportional analyses
        if CrossSection2d.print_ops_status:
            print("Running cross-section non-proportional analysis...")
        for i in range(1, num_points):
            iP = P[0] * (num_points - 1 - i) / (num_points - 1)
            results = self.run_ops_analysis('nonproportional_limit_point', P=iP,
                                            section_args=section_args, section_kwargs=section_kwargs, 
                                            disp_incr_factor=nonprop_disp_incr_factor)
            P.append(iP)
            M.append(max(results.maximum_abs_moment))
        if CrossSection2d.print_ops_status:
            print("Non-proportional analysis is completed.")

        return {'P': np.array(P), "M1": np.array(M), 'M2': np.array(M)}

    def run_AASHTO_interaction(self, section_factored=True):
        P, M, et = self.section.section_interaction_2d(self.axis, 100, factored=section_factored)
        return {'P': np.array(P), 'M1': np.array(M), 'M2': np.array(M)}<|MERGE_RESOLUTION|>--- conflicted
+++ resolved
@@ -425,7 +425,7 @@
                     curvatureY=0
                 else:
                     raise ValueError(f'axis {self.axis} not supported')
-<<<<<<< HEAD
+
                 
                 ##store the curvature 
                 results.curvatureX.append(curvatureX)
@@ -444,14 +444,7 @@
                         self.section.maximum_compression_steel_strain(axial_strain, curvatureX, curvatureY))
                     results.maximum_steel_tensile_strain.append(
                         self.section.maximum_tensile_steel_strain(axial_strain, curvatureX, curvatureY))
-=======
-                ### This needs change
-                results.maximum_concrete_compression_strain.append(
-                    self.section.maximum_concrete_compression_strain(axial_strain, curvatureX, curvatureY))
-                results.maximum_steel_strain.append(
-                    self.section.maximum_tensile_steel_strain(axial_strain, curvatureX, curvatureY))
-
->>>>>>> 0c6af4a5
+
             # endregion
 
             record()
