import dataclasses
import warnings
from math import sqrt,pi,ceil
<<<<<<< HEAD
from ..design import available_strength
from . import database
from libdenavit.section.geometric_shape import *
from libdenavit.OpenSees.get_fiber_data import *
=======
from . import GeometricShape, database
from ..design import available_strength
>>>>>>> 0c6af4a5
import openseespy.opensees as ops



class WideFlangeDB:

    def __init__(self,name):
        self.name = name
        self.data = database.wide_flange_database[name.upper()]

    @property
    def d(self):
        return self.data['d']

    @property
    def bf(self):
        return self.data['bf']

    @property
    def tf(self):
        return self.data['tf']

    @property
    def tw(self):
        return self.data['tw']

    @property
    def A(self):
        return self.data['A']

    @property
    def Ix(self):
        return self.data['Ix']

    @property
    def Zx(self):
        return self.data['Zx']

    @property
    def Sx(self):
        return self.data['Sx']

    @property
    def rx(self):
        return self.data['rx']

    @property
    def Iy(self):
        return self.data['Iy']

    @property
    def Zy(self):
        return self.data['Zy']
        
    @property
    def Sy(self):
        return self.data['Sy']

    @property
    def ry(self):
        return self.data['ry']

    @property
    def J(self):
        return self.data['J']
        
    @property
    def Cw(self):
        return self.data['Cw']
    
    @property
    def rts(self):
        return self.data['rts']
    
    @property
    def ho(self):
        return self.data['ho']

    @property
    def h_over_tw(self):
        return self.data['h/tw']
        
    @property
    def bf_over_2tf(self):
        return self.data['bf/2tf']
        



class I_shape(GeometricShape):
        
<<<<<<< HEAD
    def __init__(self, d, tw, bf, tf, fy, E, Hk,
=======
    def __init__(self, d, tw, bf, tf, Fy, E, Hk,
>>>>>>> 0c6af4a5
                 A=None, Ix=None, Zx=None, Sx=None, rx=None,
                 Iy=None, Zy=None, Sy=None, ry=None,
                 J=None, Cw=None, rts=None, ho=None):
        self.d = d
        self.tw = tw
        self.bf = bf
        self.tf = tf

<<<<<<< HEAD
        self.fy = fy
=======
        self.Fy = Fy
>>>>>>> 0c6af4a5
        self.E = E
        self.Hk = Hk
        self.b=Hk / (E + Hk)

        self._A = A
        self._Ix = Ix
        self._Zx = Zx
        self._Sx = Sx
        self._rx = rx
        self._Iy = Iy
        self._Zy = Zy
        self._Sy = Sy
        self._ry = ry
        self._J = J
        self._Cw = Cw
        self._rts = rts
        self._ho = ho


        self.num_regions = 10   # Number of regions for the discretization of residual stress
        self.num_elements = 20
        self.num_steps = 100

<<<<<<< HEAD
        self.has_concrete=False

    @classmethod
    def from_database(cls, section_name,fy,E,Hk):
=======

    @classmethod
    def from_database(cls, section_name,Fy,E,Hk):
>>>>>>> 0c6af4a5
        db = WideFlangeDB(section_name)
        return cls(
            d=db.d,
            tw=db.tw,
            bf=db.bf,
            tf=db.tf,
<<<<<<< HEAD
            fy=fy,
=======
            Fy=Fy,
>>>>>>> 0c6af4a5
            E=E,
            Hk=Hk,
            A=db.A,
            Ix=db.Ix,
            Zx=db.Zx,
            Sx=db.Sx,
            rx=db.rx,
            Iy=db.Iy,
            Zy=db.Zy,
            Sy=db.Sy,
            ry=db.ry,
            J=db.J,
            Cw=db.Cw,
            rts=db.rts,
            ho=db.ho
        )


    @property
    def A(self):
        if self._A is not None:
            return self._A
        else:
            return 2 * self.bf * self.tf + (self.d - 2 * self.tf) * self.tw

    @A.setter
    def A(self, x):
        self._A = x

    @property
    def Ix(self):
        if self._Ix is not None:
            return self._Ix
        else:
            flange = (self.bf * self.tf**3) / 6
            web = (self.tw * (self.d - 2 * self.tf)**3) / 12
            return 2 * flange + web

    @Ix.setter
    def Ix(self, x):
        self._Ix = x

    @property
    def Zx(self):
        if self._Zx is not None:
            return self._Zx
        else:
            raise ValueError("Zx formula not set")

<<<<<<< HEAD
=======
    @Zx.setter
    def Zx(self, x):
        self._Zx = x

>>>>>>> 0c6af4a5
    @property
    def Sx(self):
        if self._Sx is not None:
            return self._Sx
        else:
            raise ValueError("Sx formula not set")

<<<<<<< HEAD
=======
    @Sx.setter
    def Sx(self, x):
        self._Sx = x
        
>>>>>>> 0c6af4a5
    @property
    def rx(self):
        if self._rx is not None:
            return self._rx
        else:
            raise ValueError("rx formula not set")

<<<<<<< HEAD
    
=======
    @rx.setter
    def rx(self, x):
        self._rx = x
        
>>>>>>> 0c6af4a5
    @property
    def Iy(self):
        if self._Iy is not None:
            return self._Iy
        else:
            flange = (self.tf * self.bf**3) / 12
            web = ((self.d - 2 * self.tf) * self.tw**3) / 12
            return 2 * flange + web

    @Iy.setter
    def Iy(self, x):
        self._Iy = x

    @property
    def Zy(self):
        if self._Zy is not None:
            return self._Zy
        else:
            raise ValueError("Zy formula not set")

<<<<<<< HEAD
=======
    @Zy.setter
    def Zy(self, x):
        self._Zy = x

>>>>>>> 0c6af4a5
    @property
    def Sy(self):
        if self._Sy is not None:
            return self._Sy
        else:
            raise ValueError("Sy formula not set")

<<<<<<< HEAD
=======
    @Sy.setter
    def Sy(self, x):
        self._Sy = x
        
>>>>>>> 0c6af4a5
    @property
    def ry(self):
        if self._ry is not None:
            return self._ry
        else:
            raise ValueError("ry formula not set")

<<<<<<< HEAD
=======
    @ry.setter
    def ry(self, x):
        self._ry = x

>>>>>>> 0c6af4a5
    @property
    def J(self):
        if self._J is not None:
            return self._J
        else:
            raise ValueError("J formula not set")

<<<<<<< HEAD
=======
    @J.setter
    def J(self, x):
        self._J = x

>>>>>>> 0c6af4a5
    @property
    def Cw(self):
        if self._Cw is not None:
            return self._Cw
        else:
            raise ValueError("Cw formula not set")

<<<<<<< HEAD
=======
    @Cw.setter
    def Cw(self, x):
        self._Cw = x

>>>>>>> 0c6af4a5
    @property
    def rts(self):
        if self._rts is not None:
            return self._rts
        else:
            raise ValueError("rts formula not set")

<<<<<<< HEAD
=======
    @rts.setter
    def rts(self, x):
        self._rts = x

>>>>>>> 0c6af4a5
    @property
    def ho(self):
        if self._ho is not None:
            return self._ho
        else:
            raise ValueError("ho formula not set")

<<<<<<< HEAD

    @property
    def bf_over_2tf(self):
        if hasattr(self, "bf") and hasattr(self, "tf") and self.tf != 0:
            return self.bf / (2 * self.tf)
        else:
            raise ValueError("bf_over_2tf formula not set or invalid (tf = 0)")

    @property
    def dw(self):
        if hasattr(self, "d") and hasattr(self, "tf"):
            return self.d - 2 * self.tf
        else:
            raise ValueError("dw formula not set")
=======
    @ho.setter
    def ho(self, x):
        self._ho = x

    @property
    def bf_over_2tf(self):
        return self.bf / (2 * self.tf)

    @property
    def dw(self):
        return self.d - 2 * self.tf
>>>>>>> 0c6af4a5

    @property
    def p0(self):
        # Nominal axial yield strength (short steel section)
<<<<<<< HEAD
        return self.fy * self.A
    
    def depth(self, axis):
        if axis=='x' or axis==None:
            return self.d
        else:
            return self.bf
        
    

    def build_ops_fiber_section(self, section_id, start_material_id, mat_type, nfy, nfx, frc, GJ=1.0e6,axis=None):
                                
        self.num_fiber=max(nfx,nfy)    ### used only for 2d fiber sections

        self.frc = frc



        if axis=='x':
            Nfw = ceil(self.dw * (self.num_fiber / self.d))
            Nff = ceil(self.tf * (self.num_fiber / self.d))

            if self.frc == 0 or mat_type == 'Elastic':
=======
        return self.Fy * self.A
    

    def build_ops_fiber_section(self, section_id, start_material_id, mat_type, nfy, nfx, frc, GJ=1.0e6,axis=None):

        if axis=='x':
            Nfw = ceil(self.dw * (nfy / self.d))
            Nff = ceil(self.tf * (nfy / self.d))

            if frc == 0 or mat_type == 'Elastic':
>>>>>>> 0c6af4a5
                if mat_type == 'Elastic':
                    ops.uniaxialMaterial('Elastic', start_material_id, self.E)
                elif mat_type == 'ElasticPP':
                    ops.uniaxialMaterial('ElasticPP', start_material_id,
<<<<<<< HEAD
                                        self.E, self.fy/self.E)
                elif mat_type == 'Steel01':
                    ops.uniaxialMaterial('Steel01', start_material_id, self.fy, self.E, self.b)
                elif mat_type == 'Hardening':
                    ops.uniaxialMaterial('Hardening', start_material_id,
                                        self.E, self.fy, 0.0, self.Hk)
=======
                                        self.E, self.Fy/self.E)
                elif mat_type == 'Steel01':
                    ops.uniaxialMaterial('Steel01', start_material_id, self.Fy, self.E, self.b)
                elif mat_type == 'Hardening':
                    ops.uniaxialMaterial('Hardening', start_material_id,
                                        self.E, self.Fy, 0.0, self.Hk)
>>>>>>> 0c6af4a5
                else:
                    raise Exception(
                        'Input Error - unknown material type (%s)' % mat_type)
                
                ops.section('Fiber', section_id, '-GJ', GJ)

                # Web patch
                ops.patch('rect', start_material_id, Nfw, 1, -self.dw / 2, -self.tw / 2, self.dw / 2, self.tw / 2)
                # Flange patches
                ops.patch('rect', start_material_id, Nff, 1, self.dw / 2, -self.bf / 2, self.d / 2, self.bf / 2)
                ops.patch('rect', start_material_id, Nff, 1, -self.d / 2, -self.bf / 2, -self.dw / 2, self.bf / 2)

            
            else:
                ops.section('Fiber', section_id, '-GJ', GJ)
                

<<<<<<< HEAD
                frt = -self.frc * (self.bf * self.tf) / (self.bf * self.tf + self.tw * self.dw)
=======
                frt = -frc * (self.bf * self.tf) / (self.bf * self.tf + self.tw * self.dw)
>>>>>>> 0c6af4a5

                ## web patch
                if mat_type == 'ElasticPP':
                    ops.uniaxialMaterial(
<<<<<<< HEAD
                        'ElasticPP', start_material_id, self.E, self.fy/self.E, -self.fy/self.E, frt/self.E)
                elif mat_type == 'Steel01':
                    ops.uniaxialMaterial('Steel01', start_material_id+1, self.fy, self.E, self.b)
=======
                        'ElasticPP', start_material_id, self.E, self.Fy/self.E, -self.Fy/self.E, frt/self.E)
                elif mat_type == 'Steel01':
                    ops.uniaxialMaterial('Steel01', start_material_id+1, self.Fy, self.E, self.b)
>>>>>>> 0c6af4a5
                    ops.uniaxialMaterial('InitStressMaterial',
                                        start_material_id, start_material_id+1, frt)
                elif mat_type == 'Hardening':
                    ops.uniaxialMaterial('Hardening', start_material_id+1,
<<<<<<< HEAD
                                        self.E, self.fy, 0.0, self.Hk)
=======
                                        self.E, self.Fy, 0.0, self.Hk)
>>>>>>> 0c6af4a5
                    ops.uniaxialMaterial('InitStressMaterial',
                                        start_material_id, start_material_id+1, frt)
                else:
                    raise Exception(
                        'Input Error - unknown material type (%s)' % mat_type)


                ops.patch('rect', start_material_id, Nfw, 1, -self.dw / 2, -self.tw / 2, self.dw / 2, self.tw / 2)



                region_width = self.bf / self.num_regions

                for i in range(self.num_regions):
<<<<<<< HEAD
                    fri = self.frc + ((i + 0.5) / self.num_regions) * (frt - self.frc)
=======
                    fri = frc + ((i + 0.5) / self.num_regions) * (frt - frc)
>>>>>>> 0c6af4a5
                    start_material_idi = start_material_id + 2 * (i + 1)

                    if mat_type == 'ElasticPP':
                        ops.uniaxialMaterial(
<<<<<<< HEAD
                            'ElasticPP', start_material_idi, self.E, self.fy/self.E, -self.fy/self.E, fri/self.E)
                    elif mat_type == 'Steel01':
                        ops.uniaxialMaterial(
                            'Steel01', start_material_idi+1, self.fy, self.E, self.b)
=======
                            'ElasticPP', start_material_idi, self.E, self.Fy/self.E, -self.Fy/self.E, fri/self.E)
                    elif mat_type == 'Steel01':
                        ops.uniaxialMaterial(
                            'Steel01', start_material_idi+1, self.Fy, self.E, self.b)
>>>>>>> 0c6af4a5
                        ops.uniaxialMaterial(
                            'InitStressMaterial', start_material_idi, start_material_idi+1, fri)
                    elif mat_type == 'Hardening':
                        ops.uniaxialMaterial(
<<<<<<< HEAD
                            'Hardening', start_material_idi+1, self.E, self.fy, 0.0, self.Hk)
=======
                            'Hardening', start_material_idi+1, self.E, self.Fy, 0.0, self.Hk)
>>>>>>> 0c6af4a5
                        ops.uniaxialMaterial(
                            'InitStressMaterial', start_material_idi, start_material_idi+1, fri)
                    else:
                        raise Exception(
                            'Input Error - unknown material type (%s)' % mat_type)

                    # Top flange
                    ops.patch('rect', start_material_idi, Nff, 1, self.dw / 2, -region_width / 2, self.d / 2, region_width / 2)
                    # Bottom flange
                    ops.patch('rect', start_material_idi, Nff, 1, -self.d / 2, -region_width / 2, -self.dw / 2, region_width / 2)

        



        elif axis=='y':
<<<<<<< HEAD
            Nfw = ceil(self.tw * (self.num_fiber / self.bf))
            Nff = ceil(self.bf * (self.num_fiber / self.bf))

            if self.frc == 0 or mat_type == 'Elastic':
=======
            Nfw = ceil(self.tw * (nfx / self.bf))
            Nff = ceil(self.bf * (nfx / self.bf))

            if frc == 0 or mat_type == 'Elastic':
>>>>>>> 0c6af4a5
                if mat_type == 'Elastic':
                    ops.uniaxialMaterial('Elastic', start_material_id, self.E)
                elif mat_type == 'ElasticPP':
                    ops.uniaxialMaterial('ElasticPP', start_material_id,
<<<<<<< HEAD
                                        self.E, self.fy/self.E)
                elif mat_type == 'Steel01':
                    ops.uniaxialMaterial('Steel01', start_material_id, self.fy, self.E, self.b)
                elif mat_type == 'Hardening':
                    ops.uniaxialMaterial('Hardening', start_material_id,
                                        self.E, self.fy, 0.0, self.Hk)
=======
                                        self.E, self.Fy/self.E)
                elif mat_type == 'Steel01':
                    ops.uniaxialMaterial('Steel01', start_material_id, self.Fy, self.E, self.b)
                elif mat_type == 'Hardening':
                    ops.uniaxialMaterial('Hardening', start_material_id,
                                        self.E, self.Fy, 0.0, self.Hk)
>>>>>>> 0c6af4a5
                else:
                    raise Exception(
                        'Input Error - unknown material type (%s)' % mat_type)
                
                ops.section('Fiber', section_id, '-GJ', GJ)


                # Web patch
                ops.patch('rect', start_material_id, Nfw, 1, -self.tw/2, -self.dw/2, self.tw/2, self.dw/2)

                # Flange patches
                ops.patch('rect', start_material_id, Nff, 1, -self.bf/2, -self.d/2, self.bf/2, -self.dw/2)
                ops.patch('rect', start_material_id, Nff, 1, -self.bf/2, self.dw/2, self.bf/2, self.d/2)


            else:


<<<<<<< HEAD
                frt = -self.frc * (self.bf * self.tf) / (self.bf * self.tf + self.tw * self.dw)
=======
                frt = -frc * (self.bf * self.tf) / (self.bf * self.tf + self.tw * self.dw)
>>>>>>> 0c6af4a5

                ## web patch
                if mat_type == 'ElasticPP':
                    ops.uniaxialMaterial(
<<<<<<< HEAD
                        'ElasticPP', start_material_id, self.E, self.fy/self.E, -self.fy/self.E, frt/self.E)
                elif mat_type == 'Steel01':
                    ops.uniaxialMaterial('Steel01', start_material_id+1, self.fy, self.E, self.b)
=======
                        'ElasticPP', start_material_id, self.E, self.Fy/self.E, -self.Fy/self.E, frt/self.E)
                elif mat_type == 'Steel01':
                    ops.uniaxialMaterial('Steel01', start_material_id+1, self.Fy, self.E, self.b)
>>>>>>> 0c6af4a5
                    ops.uniaxialMaterial('InitStressMaterial',
                                        start_material_id, start_material_id+1, frt)
                elif mat_type == 'Hardening':
                    ops.uniaxialMaterial('Hardening', start_material_id+1,
<<<<<<< HEAD
                                        self.E, self.fy, 0.0, self.Hk)
=======
                                        self.E, self.Fy, 0.0, self.Hk)
>>>>>>> 0c6af4a5
                    ops.uniaxialMaterial('InitStressMaterial',
                                        start_material_id, start_material_id+1, frt)
                else:
                    raise Exception(
                        'Input Error - unknown material type (%s)' % mat_type)
                
                ops.section('Fiber', section_id, '-GJ', GJ)                
                # Web patch
                ops.patch('rect', start_material_id, Nfw, 1, -self.tw/2, -self.dw/2, self.tw/2, self.dw/2)

<<<<<<< HEAD
                half_flange_width = self.bf / 2.0
                region_width = half_flange_width / self.num_regions
                Nff_region = ceil(region_width * (self.num_fiber / self.bf))
=======
                region_width = self.bf / self.num_regions
                Nff = ceil(region_width * (nfx / self.bf))
>>>>>>> 0c6af4a5

                for i in range(self.num_regions):
                    fri = frc + ((i + 0.5) / self.num_regions) * (frt - frc)
                    start_material_idi = start_material_id + 2 * (i + 1)

                    if mat_type == 'ElasticPP':
                        ops.uniaxialMaterial(
<<<<<<< HEAD
                            'ElasticPP', start_material_idi, self.E, self.fy/self.E, -self.fy/self.E, fri/self.E)
                    elif mat_type == 'Steel01':
                        ops.uniaxialMaterial(
                            'Steel01', start_material_idi+1, self.fy, self.E, self.b)
=======
                            'ElasticPP', start_material_idi, self.E, self.Fy/self.E, -self.Fy/self.E, fri/self.E)
                    elif mat_type == 'Steel01':
                        ops.uniaxialMaterial(
                            'Steel01', start_material_idi+1, self.Fy, self.E, self.b)
>>>>>>> 0c6af4a5
                        ops.uniaxialMaterial(
                            'InitStressMaterial', start_material_idi, start_material_idi+1, fri)
                    elif mat_type == 'Hardening':
                        ops.uniaxialMaterial(
<<<<<<< HEAD
                            'Hardening', start_material_idi+1, self.E, self.fy, 0.0, self.Hk)
=======
                            'Hardening', start_material_idi+1, self.E, self.Fy, 0.0, self.Hk)
>>>>>>> 0c6af4a5
                        ops.uniaxialMaterial(
                            'InitStressMaterial', start_material_idi, start_material_idi+1, fri)
                    else:
                        raise Exception(
                            'Input Error - unknown material type (%s)' % mat_type)

<<<<<<< HEAD
                    y_start_right = half_flange_width - (i + 1) * region_width
                    y_end_right   = half_flange_width - i * region_width
                    y_start_left = -y_end_right
                    y_end_left   = -y_start_right

                    ops.patch('rect', start_material_idi, Nff_region, 1, y_start_right, self.dw/2, y_end_right, self.d/2)
                    ops.patch('rect', start_material_idi, Nff_region, 1, y_start_left,  self.dw/2, y_end_left,  self.d/2)
                    ops.patch('rect', start_material_idi, Nff_region, 1, y_start_right, -self.d/2, y_end_right, -self.dw/2)
                    ops.patch('rect', start_material_idi, Nff_region, 1, y_start_left,  -self.d/2, y_end_left,  -self.dw/2)
                    
=======
                    # Top flange segment
                    ops.patch('rect', start_material_idi, Nff, 1, -region_width / 2, self.dw/2, region_width / 2, self.d/2)
                    # Bottom flange segment
                    ops.patch('rect', start_material_idi, Nff, 1, -region_width / 2, -self.d/2, region_width / 2, -self.dw/2)

>>>>>>> 0c6af4a5
        elif axis is None:


            Nfw_x = ceil(self.tw * (nfx / self.bf))
            Nff_x = ceil(self.bf * (nfx / self.bf))
            Nfw_y = ceil(self.dw * (nfy / self.d))
            Nff_y = ceil(self.tf * (nfy / self.d))


<<<<<<< HEAD
            if self.frc == 0 or mat_type == 'Elastic':
=======
            if frc == 0 or mat_type == 'Elastic':
>>>>>>> 0c6af4a5
                if mat_type == 'Elastic':
                    ops.uniaxialMaterial('Elastic', start_material_id, self.E)
                elif mat_type == 'ElasticPP':
                    ops.uniaxialMaterial('ElasticPP', start_material_id,
<<<<<<< HEAD
                                        self.E, self.fy/self.E)
                elif mat_type == 'Steel01':
                    ops.uniaxialMaterial('Steel01', start_material_id, self.fy, self.E, self.b)
                elif mat_type == 'Hardening':
                    ops.uniaxialMaterial('Hardening', start_material_id,
                                        self.E, self.fy, 0.0, self.Hk)
=======
                                        self.E, self.Fy/self.E)
                elif mat_type == 'Steel01':
                    ops.uniaxialMaterial('Steel01', start_material_id, self.Fy, self.E, self.b)
                elif mat_type == 'Hardening':
                    ops.uniaxialMaterial('Hardening', start_material_id,
                                        self.E, self.Fy, 0.0, self.Hk)
>>>>>>> 0c6af4a5
                else:
                    raise Exception(
                        'Input Error - unknown material type (%s)' % mat_type)
                
                ops.section('Fiber', section_id, '-GJ', GJ)

                # Web patch
                ops.patch('rect', start_material_id, Nfw_y, Nfw_x, -self.dw / 2, -self.tw / 2, self.dw / 2, self.tw / 2)
                # Flange patches
                ops.patch('rect', start_material_id, Nff_y, Nff_x, self.dw / 2, -self.bf / 2, self.d / 2, self.bf / 2)
                ops.patch('rect', start_material_id, Nff_y, Nff_x, -self.d / 2, -self.bf / 2, -self.dw / 2, self.bf / 2)

            else:

                ops.section('Fiber', section_id, '-GJ', GJ)
                

<<<<<<< HEAD
                frt = -self.frc * (self.bf * self.tf) / (self.bf * self.tf + self.tw * self.dw)
=======
                frt = -frc * (self.bf * self.tf) / (self.bf * self.tf + self.tw * self.dw)
>>>>>>> 0c6af4a5

                ## web patch
                if mat_type == 'ElasticPP':
                    ops.uniaxialMaterial(
<<<<<<< HEAD
                        'ElasticPP', start_material_id, self.E, self.fy/self.E, -self.fy/self.E, frt/self.E)
                elif mat_type == 'Steel01':
                    ops.uniaxialMaterial('Steel01', start_material_id+1, self.fy, self.E, self.b)
=======
                        'ElasticPP', start_material_id, self.E, self.Fy/self.E, -self.Fy/self.E, frt/self.E)
                elif mat_type == 'Steel01':
                    ops.uniaxialMaterial('Steel01', start_material_id+1, self.Fy, self.E, self.b)
>>>>>>> 0c6af4a5
                    ops.uniaxialMaterial('InitStressMaterial',
                                        start_material_id, start_material_id+1, frt)
                elif mat_type == 'Hardening':
                    ops.uniaxialMaterial('Hardening', start_material_id+1,
<<<<<<< HEAD
                                        self.E, self.fy, 0.0, self.Hk)
=======
                                        self.E, self.Fy, 0.0, self.Hk)
>>>>>>> 0c6af4a5
                    ops.uniaxialMaterial('InitStressMaterial',
                                        start_material_id, start_material_id+1, frt)
                else:
                    raise Exception(
                        'Input Error - unknown material type (%s)' % mat_type)


                ops.patch('rect', start_material_id, Nfw_y, Nfw_x, -self.dw / 2, -self.tw / 2, self.dw / 2, self.tw / 2)



                region_width = self.bf / self.num_regions
                Nfw_x = ceil(self.tw * (nfx / region_width))
                Nff_x = ceil(region_width * (nfx / region_width))
                for i in range(self.num_regions):
<<<<<<< HEAD
                    fri = self.frc + ((i + 0.5) / self.num_regions) * (frt - self.frc)
=======
                    fri = frc + ((i + 0.5) / self.num_regions) * (frt - frc)
>>>>>>> 0c6af4a5
                    start_material_idi = start_material_id + 2 * (i + 1)

                    if mat_type == 'ElasticPP':
                        ops.uniaxialMaterial(
<<<<<<< HEAD
                            'ElasticPP', start_material_idi, self.E, self.fy/self.E, -self.fy/self.E, fri/self.E)
                    elif mat_type == 'Steel01':
                        ops.uniaxialMaterial(
                            'Steel01', start_material_idi+1, self.fy, self.E, self.b)
=======
                            'ElasticPP', start_material_idi, self.E, self.Fy/self.E, -self.Fy/self.E, fri/self.E)
                    elif mat_type == 'Steel01':
                        ops.uniaxialMaterial(
                            'Steel01', start_material_idi+1, self.Fy, self.E, self.b)
>>>>>>> 0c6af4a5
                        ops.uniaxialMaterial(
                            'InitStressMaterial', start_material_idi, start_material_idi+1, fri)
                    elif mat_type == 'Hardening':
                        ops.uniaxialMaterial(
<<<<<<< HEAD
                            'Hardening', start_material_idi+1, self.E, self.fy, 0.0, self.Hk)
=======
                            'Hardening', start_material_idi+1, self.E, self.Fy, 0.0, self.Hk)
>>>>>>> 0c6af4a5
                        ops.uniaxialMaterial(
                            'InitStressMaterial', start_material_idi, start_material_idi+1, fri)
                    else:
                        raise Exception(
                            'Input Error - unknown material type (%s)' % mat_type)

                    # Top flange
                    ops.patch('rect', start_material_idi, Nff_y, Nff_x, self.dw / 2, -region_width / 2, self.d / 2, region_width / 2)
                    # Bottom flange
                    ops.patch('rect', start_material_idi, Nff_y, Nff_x, -self.d / 2, -region_width / 2, -self.dw / 2, region_width / 2)

        
        else:
            raise ValueError("Please give valid axis, 'x' or 'y' or set it to None to use a 3d fiber section")


<<<<<<< HEAD
    def maximum_compression_steel_strain(self, axial_strain, curvatureX=0, curvatureY=0):
=======
    def maximum_compression_strain(self, axial_strain, curvatureX=0, curvatureY=0):
>>>>>>> 0c6af4a5
       
        extreme_strain = axial_strain - self.d/2 * abs(curvatureX) \
                            - self.bf/2 * abs(curvatureY)
        return extreme_strain


<<<<<<< HEAD
    def maximum_tensile_steel_strain(self, axial_strain, curvatureX=0.0, curvatureY=0.0):
=======
    def maximum_tensile_strain(self, axial_strain, curvatureX=0.0, curvatureY=0.0):
>>>>>>> 0c6af4a5
        bf = self.bf
        d  = self.d
        xh = bf / 2.0
        yh = d  / 2.0

        # strains at four extreme flange corners
        s1 = axial_strain - (+yh)*curvatureX - (+xh)*curvatureY  # top-right
        s2 = axial_strain - (+yh)*curvatureX - (-xh)*curvatureY  # top-left
        s3 = axial_strain - (-yh)*curvatureX - (+xh)*curvatureY  # bottom-right
        s4 = axial_strain - (-yh)*curvatureX - (-xh)*curvatureY  # bottom-left

        return max(s1, s2, s3, s4)

<<<<<<< HEAD
    def plot_fiber_section(section_id):
        get_fiber_data(section_tag=section_id,plot_fibers=True,keep_json=False) 

=======
>>>>>>> 0c6af4a5



class WideFlangeMember_AISC2016:
    def __init__(self,section,Fy,E,G,strength_type):
        self.section = section
        self.Fy = Fy
        self.E = E
        self.G = G
        self.strength_type = strength_type

    def Ae(self,Fcr):
        Ae = self.section.A
    
        # Effective flange width
        lam = self.section.bf_over_2tf
        lam_r = 0.56*sqrt(self.E/self.Fy)
        if lam > lam_r*sqrt(self.Fy/Fcr):
            c1 = 0.22
            c2 = 1.49
            Fel = (c2*lam_r/lam)**2*self.Fy
            be = self.section.bf*(1-c1*sqrt(Fel/Fcr))*sqrt(Fel/Fcr)
            Ae = Ae - 2*(self.section.bf-be)*self.section.tf
        
        # Effective web height
        lam = self.section.h_over_tw
        lam_r = 1.49*sqrt(self.E/self.Fy)
        if lam > lam_r*sqrt(self.Fy/Fcr):
            c1 = 0.18
            c2 = 1.31
            Fel = (c2*lam_r/lam)**2*self.Fy
            h = lam*self.section.tw
            he = h*(1-c1*sqrt(Fel/Fcr))*sqrt(Fel/Fcr)
            Ae = Ae - (h-he)*self.section.tw
        
        return Ae
           
    def Pnt(self):
        Pn = self.Fy*self.section.A
        return available_strength(Pn,self.strength_type,0.9,1.67)

    def Pnc(self,Lcx,Lcy):
        # Does not compute torsional buckling
        
        # Major-axis flexural buckling
        if Lcx == 0.0:
            Fcrx = self.Fy
        else:
            Fe = pi**2*self.E/(Lcx/self.section.rx)**2
            if self.Fy/Fe <= 2.25:
                Fcrx = 0.658**(self.Fy/Fe)*self.Fy
            else:
                Fcrx = 0.877*Fe            
        
        # Minor-axis flexural buckling
        if Lcy == 0.0:
            Fcry = self.Fy
        else:
            Fe = pi**2*self.E/(Lcy/self.section.ry)**2
            if self.Fy/Fe <= 2.25:
                Fcry = 0.658**(self.Fy/Fe)*self.Fy
            else:
                Fcry = 0.877*Fe  
                
        # Compute strength
        Fcr = min(Fcrx,Fcry)
        Pn = Fcr*self.Ae(Fcr)
        
        return available_strength(Pn,self.strength_type,0.9,1.67)
      
    def Mn(self,Lb,Cb):
        warnings.warn("Mn() is deprecated; use Mnx() instead.", stacklevel=2)
        return self.Mnx(Lb,Cb)

    def Mnx(self,Lb,Cb):
        """Moment strength of member for major-axis bending.

        Parameters
        ----------
        Lb : float
            Unbraced length of the member.
        Cb : float
            Lateral-torsional buckling modification factor.

        Notes
        -----
        - Not yet implemented for noncompact or slender webs.

        Reference: AISC Specification Chapter F; Sections F1 -- F3
        """

        # Check width-to-thickness ratios
        if self.section.h_over_tw > 3.76*sqrt(self.E/self.Fy) :
            raise Exception('Mn not yet implemented for noncompact or slender webs')           
               
        # Yielding 
        Mp = self.Fy*self.section.Zx
        Mn = Mp

        # Compression Flange Local Buckling
        λ  = self.section.bf_over_2tf
        λp = 0.38*sqrt(self.E/self.Fy)
        λr = 1.0*sqrt(self.E/self.Fy)
        if λ <= λp:
            pass
        elif λ <= λr:
            Mn_CFLB = Mp - (Mp-0.7*self.Fy*self.section.Sx)*(λ-λp)/(λr-λp)
            Mn = min(Mn,Mn_CFLB)
        else:
            kc = 4/sqrt(self.section.h_over_tw)
            if kc > 0.76:
                kc = 0.76
            if kc < 0.35:
                kc = 0.35
            Mn_CFLB = (0.9*self.E*kc*self.section.Sx)/(λ**2)
            Mn = min(Mn,Mn_CFLB)

        # Lateral-Torsional Buckling
        Lp = 1.76*self.section.ry*sqrt(self.E/self.Fy)
        Lr = 1.95*self.section.rts*(self.E/(0.7*self.Fy))*sqrt((self.section.J/(self.section.Sx*self.section.ho))+sqrt(((self.section.J/(self.section.Sx*self.section.ho))**2)+(6.76*((0.7*self.Fy)/self.E)**2)))
        
        if Lb <= Lp:
            pass
        if Lb <= Lr:
            Mn_LTB = Cb*((self.Fy*self.section.Zx)-(((self.Fy*self.section.Zx)-(0.7*self.Fy*self.section.Sx))*((Lb-Lp)/(Lr-Lp))))
            Mn = min(Mn,Mn_LTB)
        else:
            Fcr= Cb*(pi**2)*((self.E)/((Lb/self.section.rts)**2))*sqrt(1+(0.078*((self.section.J/(self.section.Sx*self.section.ho))*((Lb/self.section.rts)**2))))
            Mn_LTB = Fcr*self.section.Sx
            Mn = min(Mn,Mn_LTB)
                
        return available_strength(Mn,self.strength_type,0.9,1.67)
    
    def Mny(self):
        """Moment strength of member for minor-axis bending.

        Reference: AISC Specification Sections F1, F6
        """
        # Yielding
        Mp = min(self.Fy*self.section.Zy, 1.6*self.Fy*self.section.Sy)
        Mn = Mp

        # Flange local buckling
        λ  = self.section.bf_over_2tf
        λp = 0.38*sqrt(self.E/self.Fy)
        λr = 1.0*sqrt(self.E/self.Fy)

        if λ <= λp:
            pass
        elif λ <= λr:
            Mn_CFLB = Mp - (Mp-0.7*self.Fy*self.section.Sy)*(λ-λp)/(λr-λp)
            Mn = min(Mn,Mn_CFLB)
        else:
            Fcr = 0.69*self.E/λ**2
            Mn_CFLB = Fcr*self.section.Sy
            Mn = min(Mn,Mn_CFLB)
        
        return available_strength(Mn,self.strength_type,0.9,1.67)

    def Vn(self):
        Aw = self.section.d*self.section.tw
        kv = 5.34 # For webs without transverse stiffeners
        if self.section.h_over_tw <= 2.24*sqrt(self.E/self.Fy):
            # Cv1 = 1.0
            Vn = 0.6*self.Fy*Aw
            return available_strength(Vn,self.strength_type,1.00,1.50)
        elif self.section.h_over_tw <= 1.10*sqrt(kv*self.E/self.Fy):
            # Cv1 = 1.0
            Vn = 0.6*self.Fy*Aw
            return available_strength(Vn,self.strength_type,0.90,1.67)
        else:
            raise Exception('Vn for shear buckling not yet implemented')<|MERGE_RESOLUTION|>--- conflicted
+++ resolved
@@ -1,15 +1,12 @@
 import dataclasses
 import warnings
 from math import sqrt,pi,ceil
-<<<<<<< HEAD
+
 from ..design import available_strength
 from . import database
 from libdenavit.section.geometric_shape import *
 from libdenavit.OpenSees.get_fiber_data import *
-=======
-from . import GeometricShape, database
-from ..design import available_strength
->>>>>>> 0c6af4a5
+
 import openseespy.opensees as ops
 
 
@@ -101,11 +98,10 @@
 
 class I_shape(GeometricShape):
         
-<<<<<<< HEAD
+
     def __init__(self, d, tw, bf, tf, fy, E, Hk,
-=======
-    def __init__(self, d, tw, bf, tf, Fy, E, Hk,
->>>>>>> 0c6af4a5
+
+
                  A=None, Ix=None, Zx=None, Sx=None, rx=None,
                  Iy=None, Zy=None, Sy=None, ry=None,
                  J=None, Cw=None, rts=None, ho=None):
@@ -114,11 +110,9 @@
         self.bf = bf
         self.tf = tf
 
-<<<<<<< HEAD
+
         self.fy = fy
-=======
-        self.Fy = Fy
->>>>>>> 0c6af4a5
+
         self.E = E
         self.Hk = Hk
         self.b=Hk / (E + Hk)
@@ -142,27 +136,19 @@
         self.num_elements = 20
         self.num_steps = 100
 
-<<<<<<< HEAD
+
         self.has_concrete=False
 
     @classmethod
     def from_database(cls, section_name,fy,E,Hk):
-=======
-
-    @classmethod
-    def from_database(cls, section_name,Fy,E,Hk):
->>>>>>> 0c6af4a5
+
         db = WideFlangeDB(section_name)
         return cls(
             d=db.d,
             tw=db.tw,
             bf=db.bf,
             tf=db.tf,
-<<<<<<< HEAD
             fy=fy,
-=======
-            Fy=Fy,
->>>>>>> 0c6af4a5
             E=E,
             Hk=Hk,
             A=db.A,
@@ -212,13 +198,10 @@
         else:
             raise ValueError("Zx formula not set")
 
-<<<<<<< HEAD
-=======
     @Zx.setter
     def Zx(self, x):
         self._Zx = x
 
->>>>>>> 0c6af4a5
     @property
     def Sx(self):
         if self._Sx is not None:
@@ -226,13 +209,10 @@
         else:
             raise ValueError("Sx formula not set")
 
-<<<<<<< HEAD
-=======
     @Sx.setter
     def Sx(self, x):
         self._Sx = x
-        
->>>>>>> 0c6af4a5
+
     @property
     def rx(self):
         if self._rx is not None:
@@ -240,14 +220,12 @@
         else:
             raise ValueError("rx formula not set")
 
-<<<<<<< HEAD
-    
-=======
+
     @rx.setter
     def rx(self, x):
         self._rx = x
         
->>>>>>> 0c6af4a5
+        
     @property
     def Iy(self):
         if self._Iy is not None:
@@ -268,13 +246,11 @@
         else:
             raise ValueError("Zy formula not set")
 
-<<<<<<< HEAD
-=======
+
     @Zy.setter
     def Zy(self, x):
         self._Zy = x
 
->>>>>>> 0c6af4a5
     @property
     def Sy(self):
         if self._Sy is not None:
@@ -282,13 +258,12 @@
         else:
             raise ValueError("Sy formula not set")
 
-<<<<<<< HEAD
-=======
+
     @Sy.setter
     def Sy(self, x):
         self._Sy = x
         
->>>>>>> 0c6af4a5
+
     @property
     def ry(self):
         if self._ry is not None:
@@ -296,13 +271,10 @@
         else:
             raise ValueError("ry formula not set")
 
-<<<<<<< HEAD
-=======
     @ry.setter
     def ry(self, x):
         self._ry = x
 
->>>>>>> 0c6af4a5
     @property
     def J(self):
         if self._J is not None:
@@ -310,13 +282,10 @@
         else:
             raise ValueError("J formula not set")
 
-<<<<<<< HEAD
-=======
     @J.setter
     def J(self, x):
         self._J = x
 
->>>>>>> 0c6af4a5
     @property
     def Cw(self):
         if self._Cw is not None:
@@ -324,13 +293,11 @@
         else:
             raise ValueError("Cw formula not set")
 
-<<<<<<< HEAD
-=======
+
     @Cw.setter
     def Cw(self, x):
         self._Cw = x
 
->>>>>>> 0c6af4a5
     @property
     def rts(self):
         if self._rts is not None:
@@ -338,13 +305,11 @@
         else:
             raise ValueError("rts formula not set")
 
-<<<<<<< HEAD
-=======
+
     @rts.setter
     def rts(self, x):
         self._rts = x
 
->>>>>>> 0c6af4a5
     @property
     def ho(self):
         if self._ho is not None:
@@ -352,22 +317,7 @@
         else:
             raise ValueError("ho formula not set")
 
-<<<<<<< HEAD
-
-    @property
-    def bf_over_2tf(self):
-        if hasattr(self, "bf") and hasattr(self, "tf") and self.tf != 0:
-            return self.bf / (2 * self.tf)
-        else:
-            raise ValueError("bf_over_2tf formula not set or invalid (tf = 0)")
-
-    @property
-    def dw(self):
-        if hasattr(self, "d") and hasattr(self, "tf"):
-            return self.d - 2 * self.tf
-        else:
-            raise ValueError("dw formula not set")
-=======
+
     @ho.setter
     def ho(self, x):
         self._ho = x
@@ -379,12 +329,12 @@
     @property
     def dw(self):
         return self.d - 2 * self.tf
->>>>>>> 0c6af4a5
+
 
     @property
     def p0(self):
         # Nominal axial yield strength (short steel section)
-<<<<<<< HEAD
+
         return self.fy * self.A
     
     def depth(self, axis):
@@ -395,21 +345,7 @@
         
     
 
-    def build_ops_fiber_section(self, section_id, start_material_id, mat_type, nfy, nfx, frc, GJ=1.0e6,axis=None):
-                                
-        self.num_fiber=max(nfx,nfy)    ### used only for 2d fiber sections
-
-        self.frc = frc
-
-
-
-        if axis=='x':
-            Nfw = ceil(self.dw * (self.num_fiber / self.d))
-            Nff = ceil(self.tf * (self.num_fiber / self.d))
-
-            if self.frc == 0 or mat_type == 'Elastic':
-=======
-        return self.Fy * self.A
+
     
 
     def build_ops_fiber_section(self, section_id, start_material_id, mat_type, nfy, nfx, frc, GJ=1.0e6,axis=None):
@@ -419,26 +355,19 @@
             Nff = ceil(self.tf * (nfy / self.d))
 
             if frc == 0 or mat_type == 'Elastic':
->>>>>>> 0c6af4a5
+
                 if mat_type == 'Elastic':
                     ops.uniaxialMaterial('Elastic', start_material_id, self.E)
                 elif mat_type == 'ElasticPP':
                     ops.uniaxialMaterial('ElasticPP', start_material_id,
-<<<<<<< HEAD
+
                                         self.E, self.fy/self.E)
                 elif mat_type == 'Steel01':
                     ops.uniaxialMaterial('Steel01', start_material_id, self.fy, self.E, self.b)
                 elif mat_type == 'Hardening':
                     ops.uniaxialMaterial('Hardening', start_material_id,
                                         self.E, self.fy, 0.0, self.Hk)
-=======
-                                        self.E, self.Fy/self.E)
-                elif mat_type == 'Steel01':
-                    ops.uniaxialMaterial('Steel01', start_material_id, self.Fy, self.E, self.b)
-                elif mat_type == 'Hardening':
-                    ops.uniaxialMaterial('Hardening', start_material_id,
-                                        self.E, self.Fy, 0.0, self.Hk)
->>>>>>> 0c6af4a5
+
                 else:
                     raise Exception(
                         'Input Error - unknown material type (%s)' % mat_type)
@@ -456,33 +385,24 @@
                 ops.section('Fiber', section_id, '-GJ', GJ)
                 
 
-<<<<<<< HEAD
-                frt = -self.frc * (self.bf * self.tf) / (self.bf * self.tf + self.tw * self.dw)
-=======
+
                 frt = -frc * (self.bf * self.tf) / (self.bf * self.tf + self.tw * self.dw)
->>>>>>> 0c6af4a5
+
 
                 ## web patch
                 if mat_type == 'ElasticPP':
                     ops.uniaxialMaterial(
-<<<<<<< HEAD
                         'ElasticPP', start_material_id, self.E, self.fy/self.E, -self.fy/self.E, frt/self.E)
                 elif mat_type == 'Steel01':
                     ops.uniaxialMaterial('Steel01', start_material_id+1, self.fy, self.E, self.b)
-=======
-                        'ElasticPP', start_material_id, self.E, self.Fy/self.E, -self.Fy/self.E, frt/self.E)
-                elif mat_type == 'Steel01':
-                    ops.uniaxialMaterial('Steel01', start_material_id+1, self.Fy, self.E, self.b)
->>>>>>> 0c6af4a5
+
                     ops.uniaxialMaterial('InitStressMaterial',
                                         start_material_id, start_material_id+1, frt)
                 elif mat_type == 'Hardening':
                     ops.uniaxialMaterial('Hardening', start_material_id+1,
-<<<<<<< HEAD
+
                                         self.E, self.fy, 0.0, self.Hk)
-=======
-                                        self.E, self.Fy, 0.0, self.Hk)
->>>>>>> 0c6af4a5
+
                     ops.uniaxialMaterial('InitStressMaterial',
                                         start_material_id, start_material_id+1, frt)
                 else:
@@ -497,35 +417,26 @@
                 region_width = self.bf / self.num_regions
 
                 for i in range(self.num_regions):
-<<<<<<< HEAD
-                    fri = self.frc + ((i + 0.5) / self.num_regions) * (frt - self.frc)
-=======
+
                     fri = frc + ((i + 0.5) / self.num_regions) * (frt - frc)
->>>>>>> 0c6af4a5
+
                     start_material_idi = start_material_id + 2 * (i + 1)
 
                     if mat_type == 'ElasticPP':
                         ops.uniaxialMaterial(
-<<<<<<< HEAD
+
                             'ElasticPP', start_material_idi, self.E, self.fy/self.E, -self.fy/self.E, fri/self.E)
                     elif mat_type == 'Steel01':
                         ops.uniaxialMaterial(
                             'Steel01', start_material_idi+1, self.fy, self.E, self.b)
-=======
-                            'ElasticPP', start_material_idi, self.E, self.Fy/self.E, -self.Fy/self.E, fri/self.E)
-                    elif mat_type == 'Steel01':
-                        ops.uniaxialMaterial(
-                            'Steel01', start_material_idi+1, self.Fy, self.E, self.b)
->>>>>>> 0c6af4a5
+
                         ops.uniaxialMaterial(
                             'InitStressMaterial', start_material_idi, start_material_idi+1, fri)
                     elif mat_type == 'Hardening':
                         ops.uniaxialMaterial(
-<<<<<<< HEAD
+
                             'Hardening', start_material_idi+1, self.E, self.fy, 0.0, self.Hk)
-=======
-                            'Hardening', start_material_idi+1, self.E, self.Fy, 0.0, self.Hk)
->>>>>>> 0c6af4a5
+
                         ops.uniaxialMaterial(
                             'InitStressMaterial', start_material_idi, start_material_idi+1, fri)
                     else:
@@ -542,36 +453,25 @@
 
 
         elif axis=='y':
-<<<<<<< HEAD
-            Nfw = ceil(self.tw * (self.num_fiber / self.bf))
-            Nff = ceil(self.bf * (self.num_fiber / self.bf))
-
-            if self.frc == 0 or mat_type == 'Elastic':
-=======
+
+
             Nfw = ceil(self.tw * (nfx / self.bf))
             Nff = ceil(self.bf * (nfx / self.bf))
 
             if frc == 0 or mat_type == 'Elastic':
->>>>>>> 0c6af4a5
+
                 if mat_type == 'Elastic':
                     ops.uniaxialMaterial('Elastic', start_material_id, self.E)
                 elif mat_type == 'ElasticPP':
                     ops.uniaxialMaterial('ElasticPP', start_material_id,
-<<<<<<< HEAD
+
                                         self.E, self.fy/self.E)
                 elif mat_type == 'Steel01':
                     ops.uniaxialMaterial('Steel01', start_material_id, self.fy, self.E, self.b)
                 elif mat_type == 'Hardening':
                     ops.uniaxialMaterial('Hardening', start_material_id,
                                         self.E, self.fy, 0.0, self.Hk)
-=======
-                                        self.E, self.Fy/self.E)
-                elif mat_type == 'Steel01':
-                    ops.uniaxialMaterial('Steel01', start_material_id, self.Fy, self.E, self.b)
-                elif mat_type == 'Hardening':
-                    ops.uniaxialMaterial('Hardening', start_material_id,
-                                        self.E, self.Fy, 0.0, self.Hk)
->>>>>>> 0c6af4a5
+
                 else:
                     raise Exception(
                         'Input Error - unknown material type (%s)' % mat_type)
@@ -590,33 +490,24 @@
             else:
 
 
-<<<<<<< HEAD
-                frt = -self.frc * (self.bf * self.tf) / (self.bf * self.tf + self.tw * self.dw)
-=======
                 frt = -frc * (self.bf * self.tf) / (self.bf * self.tf + self.tw * self.dw)
->>>>>>> 0c6af4a5
+
 
                 ## web patch
                 if mat_type == 'ElasticPP':
                     ops.uniaxialMaterial(
-<<<<<<< HEAD
+
                         'ElasticPP', start_material_id, self.E, self.fy/self.E, -self.fy/self.E, frt/self.E)
                 elif mat_type == 'Steel01':
                     ops.uniaxialMaterial('Steel01', start_material_id+1, self.fy, self.E, self.b)
-=======
-                        'ElasticPP', start_material_id, self.E, self.Fy/self.E, -self.Fy/self.E, frt/self.E)
-                elif mat_type == 'Steel01':
-                    ops.uniaxialMaterial('Steel01', start_material_id+1, self.Fy, self.E, self.b)
->>>>>>> 0c6af4a5
+
                     ops.uniaxialMaterial('InitStressMaterial',
                                         start_material_id, start_material_id+1, frt)
                 elif mat_type == 'Hardening':
                     ops.uniaxialMaterial('Hardening', start_material_id+1,
-<<<<<<< HEAD
+
                                         self.E, self.fy, 0.0, self.Hk)
-=======
-                                        self.E, self.Fy, 0.0, self.Hk)
->>>>>>> 0c6af4a5
+
                     ops.uniaxialMaterial('InitStressMaterial',
                                         start_material_id, start_material_id+1, frt)
                 else:
@@ -627,14 +518,11 @@
                 # Web patch
                 ops.patch('rect', start_material_id, Nfw, 1, -self.tw/2, -self.dw/2, self.tw/2, self.dw/2)
 
-<<<<<<< HEAD
+
                 half_flange_width = self.bf / 2.0
                 region_width = half_flange_width / self.num_regions
                 Nff_region = ceil(region_width * (self.num_fiber / self.bf))
-=======
-                region_width = self.bf / self.num_regions
-                Nff = ceil(region_width * (nfx / self.bf))
->>>>>>> 0c6af4a5
+
 
                 for i in range(self.num_regions):
                     fri = frc + ((i + 0.5) / self.num_regions) * (frt - frc)
@@ -642,33 +530,26 @@
 
                     if mat_type == 'ElasticPP':
                         ops.uniaxialMaterial(
-<<<<<<< HEAD
+
                             'ElasticPP', start_material_idi, self.E, self.fy/self.E, -self.fy/self.E, fri/self.E)
                     elif mat_type == 'Steel01':
                         ops.uniaxialMaterial(
                             'Steel01', start_material_idi+1, self.fy, self.E, self.b)
-=======
-                            'ElasticPP', start_material_idi, self.E, self.Fy/self.E, -self.Fy/self.E, fri/self.E)
-                    elif mat_type == 'Steel01':
-                        ops.uniaxialMaterial(
-                            'Steel01', start_material_idi+1, self.Fy, self.E, self.b)
->>>>>>> 0c6af4a5
+
                         ops.uniaxialMaterial(
                             'InitStressMaterial', start_material_idi, start_material_idi+1, fri)
                     elif mat_type == 'Hardening':
                         ops.uniaxialMaterial(
-<<<<<<< HEAD
+
                             'Hardening', start_material_idi+1, self.E, self.fy, 0.0, self.Hk)
-=======
-                            'Hardening', start_material_idi+1, self.E, self.Fy, 0.0, self.Hk)
->>>>>>> 0c6af4a5
+
                         ops.uniaxialMaterial(
                             'InitStressMaterial', start_material_idi, start_material_idi+1, fri)
                     else:
                         raise Exception(
                             'Input Error - unknown material type (%s)' % mat_type)
 
-<<<<<<< HEAD
+
                     y_start_right = half_flange_width - (i + 1) * region_width
                     y_end_right   = half_flange_width - i * region_width
                     y_start_left = -y_end_right
@@ -679,13 +560,7 @@
                     ops.patch('rect', start_material_idi, Nff_region, 1, y_start_right, -self.d/2, y_end_right, -self.dw/2)
                     ops.patch('rect', start_material_idi, Nff_region, 1, y_start_left,  -self.d/2, y_end_left,  -self.dw/2)
                     
-=======
-                    # Top flange segment
-                    ops.patch('rect', start_material_idi, Nff, 1, -region_width / 2, self.dw/2, region_width / 2, self.d/2)
-                    # Bottom flange segment
-                    ops.patch('rect', start_material_idi, Nff, 1, -region_width / 2, -self.d/2, region_width / 2, -self.dw/2)
-
->>>>>>> 0c6af4a5
+
         elif axis is None:
 
 
@@ -695,30 +570,21 @@
             Nff_y = ceil(self.tf * (nfy / self.d))
 
 
-<<<<<<< HEAD
-            if self.frc == 0 or mat_type == 'Elastic':
-=======
+
             if frc == 0 or mat_type == 'Elastic':
->>>>>>> 0c6af4a5
+
                 if mat_type == 'Elastic':
                     ops.uniaxialMaterial('Elastic', start_material_id, self.E)
                 elif mat_type == 'ElasticPP':
                     ops.uniaxialMaterial('ElasticPP', start_material_id,
-<<<<<<< HEAD
+
                                         self.E, self.fy/self.E)
                 elif mat_type == 'Steel01':
                     ops.uniaxialMaterial('Steel01', start_material_id, self.fy, self.E, self.b)
                 elif mat_type == 'Hardening':
                     ops.uniaxialMaterial('Hardening', start_material_id,
                                         self.E, self.fy, 0.0, self.Hk)
-=======
-                                        self.E, self.Fy/self.E)
-                elif mat_type == 'Steel01':
-                    ops.uniaxialMaterial('Steel01', start_material_id, self.Fy, self.E, self.b)
-                elif mat_type == 'Hardening':
-                    ops.uniaxialMaterial('Hardening', start_material_id,
-                                        self.E, self.Fy, 0.0, self.Hk)
->>>>>>> 0c6af4a5
+
                 else:
                     raise Exception(
                         'Input Error - unknown material type (%s)' % mat_type)
@@ -736,33 +602,25 @@
                 ops.section('Fiber', section_id, '-GJ', GJ)
                 
 
-<<<<<<< HEAD
-                frt = -self.frc * (self.bf * self.tf) / (self.bf * self.tf + self.tw * self.dw)
-=======
+
                 frt = -frc * (self.bf * self.tf) / (self.bf * self.tf + self.tw * self.dw)
->>>>>>> 0c6af4a5
+
 
                 ## web patch
                 if mat_type == 'ElasticPP':
                     ops.uniaxialMaterial(
-<<<<<<< HEAD
+
                         'ElasticPP', start_material_id, self.E, self.fy/self.E, -self.fy/self.E, frt/self.E)
                 elif mat_type == 'Steel01':
                     ops.uniaxialMaterial('Steel01', start_material_id+1, self.fy, self.E, self.b)
-=======
-                        'ElasticPP', start_material_id, self.E, self.Fy/self.E, -self.Fy/self.E, frt/self.E)
-                elif mat_type == 'Steel01':
-                    ops.uniaxialMaterial('Steel01', start_material_id+1, self.Fy, self.E, self.b)
->>>>>>> 0c6af4a5
+
                     ops.uniaxialMaterial('InitStressMaterial',
                                         start_material_id, start_material_id+1, frt)
                 elif mat_type == 'Hardening':
                     ops.uniaxialMaterial('Hardening', start_material_id+1,
-<<<<<<< HEAD
+
                                         self.E, self.fy, 0.0, self.Hk)
-=======
-                                        self.E, self.Fy, 0.0, self.Hk)
->>>>>>> 0c6af4a5
+
                     ops.uniaxialMaterial('InitStressMaterial',
                                         start_material_id, start_material_id+1, frt)
                 else:
@@ -778,35 +636,26 @@
                 Nfw_x = ceil(self.tw * (nfx / region_width))
                 Nff_x = ceil(region_width * (nfx / region_width))
                 for i in range(self.num_regions):
-<<<<<<< HEAD
-                    fri = self.frc + ((i + 0.5) / self.num_regions) * (frt - self.frc)
-=======
+
                     fri = frc + ((i + 0.5) / self.num_regions) * (frt - frc)
->>>>>>> 0c6af4a5
+
                     start_material_idi = start_material_id + 2 * (i + 1)
 
                     if mat_type == 'ElasticPP':
                         ops.uniaxialMaterial(
-<<<<<<< HEAD
+
                             'ElasticPP', start_material_idi, self.E, self.fy/self.E, -self.fy/self.E, fri/self.E)
                     elif mat_type == 'Steel01':
                         ops.uniaxialMaterial(
                             'Steel01', start_material_idi+1, self.fy, self.E, self.b)
-=======
-                            'ElasticPP', start_material_idi, self.E, self.Fy/self.E, -self.Fy/self.E, fri/self.E)
-                    elif mat_type == 'Steel01':
-                        ops.uniaxialMaterial(
-                            'Steel01', start_material_idi+1, self.Fy, self.E, self.b)
->>>>>>> 0c6af4a5
+
                         ops.uniaxialMaterial(
                             'InitStressMaterial', start_material_idi, start_material_idi+1, fri)
                     elif mat_type == 'Hardening':
                         ops.uniaxialMaterial(
-<<<<<<< HEAD
+
                             'Hardening', start_material_idi+1, self.E, self.fy, 0.0, self.Hk)
-=======
-                            'Hardening', start_material_idi+1, self.E, self.Fy, 0.0, self.Hk)
->>>>>>> 0c6af4a5
+
                         ops.uniaxialMaterial(
                             'InitStressMaterial', start_material_idi, start_material_idi+1, fri)
                     else:
@@ -823,22 +672,18 @@
             raise ValueError("Please give valid axis, 'x' or 'y' or set it to None to use a 3d fiber section")
 
 
-<<<<<<< HEAD
+
     def maximum_compression_steel_strain(self, axial_strain, curvatureX=0, curvatureY=0):
-=======
-    def maximum_compression_strain(self, axial_strain, curvatureX=0, curvatureY=0):
->>>>>>> 0c6af4a5
+
        
         extreme_strain = axial_strain - self.d/2 * abs(curvatureX) \
                             - self.bf/2 * abs(curvatureY)
         return extreme_strain
 
 
-<<<<<<< HEAD
+
     def maximum_tensile_steel_strain(self, axial_strain, curvatureX=0.0, curvatureY=0.0):
-=======
-    def maximum_tensile_strain(self, axial_strain, curvatureX=0.0, curvatureY=0.0):
->>>>>>> 0c6af4a5
+
         bf = self.bf
         d  = self.d
         xh = bf / 2.0
@@ -852,12 +697,11 @@
 
         return max(s1, s2, s3, s4)
 
-<<<<<<< HEAD
+
     def plot_fiber_section(section_id):
         get_fiber_data(section_tag=section_id,plot_fibers=True,keep_json=False) 
 
-=======
->>>>>>> 0c6af4a5
+
 
 
 
